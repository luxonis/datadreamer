--- conflicted
+++ resolved
@@ -116,11 +116,8 @@
 - `--image_tester_patience`: Patience level for image tester. Default is 1.
 - `--lm_quantization`: Quantization to use for Mistral language model. Choose between `none` and `4bit`. Default is `none`.
 - `--batch_size_prompt`: Batch size for prompt generation. Default is 64.
-<<<<<<< HEAD
 - `--batch_size_annotation`: Batch size for annotation. Default is 8.
-=======
 - `--batch_size_image`: Batch size for image generation. Default is 1.
->>>>>>> 6d313afc
 - `--device`: Choose between `cuda` and `cpu`. Default is cuda.
 - `--seed`: Set a random seed for image and prompt generation. Default is 42.
 
