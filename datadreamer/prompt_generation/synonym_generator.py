from __future__ import annotations

import json
from abc import ABC, abstractmethod
from typing import List, Optional

from tqdm import tqdm
<<<<<<< HEAD
from transformers import (
    AutoModelForCausalLM,
    AutoTokenizer,
    Pipeline,
    pipeline,
)
=======
>>>>>>> 3804ca0a


# Abstract base class for synonym generation
class SynonymGenerator(ABC):
    """Abstract base class for synonym generation.

    Attributes:
        synonyms_number (int): Number of synonyms to generate for each word.
        seed (Optional[float]): Seed for randomization.
        device (str): Device to run the prompt generator on ('cuda' for GPU, 'cpu' for CPU).

    Methods:
        _init_lang_model(): Initializes the language model and tokenizer.
        _generate_synonyms(prompt_text): Generates synonyms based on a given prompt text.
        _extract_synonyms(text): Extracts synonyms from a text containing synonyms.
        _create_prompt_text(word): Creates a prompt text for generating synonyms for a given word.
        generate_synonyms_for_list(words): Generates synonyms for a list of words and returns them in a dictionary.
        generate_synonyms(word): Generates synonyms for a single word and returns them in a list.
        save_synonyms(synonyms, save_path): Saves the generated synonyms to a JSON file.
        release(empty_cuda_cache): Releases resources (no action is taken in this implementation).
    """

    def __init__(
        self,
        synonyms_number: int = 5,
        seed: Optional[float] = 42,
        device: str = "cuda",
    ) -> None:
        """Initializes the SynonymGenerator with parameters."""
        self.synonyms_number = synonyms_number
        self.seed = seed
        self.device = device
<<<<<<< HEAD
        self.model, self.tokenizer, self.pipeline = self._init_lang_model()

    def _init_lang_model(self) -> tuple[AutoModelForCausalLM, AutoTokenizer, Pipeline]:
        """Initializes the language model, tokenizer and pipeline for prompt generation.

        Returns:
            tuple: The initialized language model, tokenizer and pipeline.
        """
        if self.device == "cpu":
            print("Loading language model on CPU...")
            model = AutoModelForCausalLM.from_pretrained(
                "mistralai/Mistral-7B-Instruct-v0.1",
                torch_dtype="auto",
                device_map="cpu",
                low_cpu_mem_usage=True,
            )
        else:
            print("Loading FP16 language model on GPU...")
            model = AutoModelForCausalLM.from_pretrained(
                "mistralai/Mistral-7B-Instruct-v0.1",
                torch_dtype=torch.float16,
                trust_remote_code=True,
                device_map=self.device,
            )

        tokenizer = AutoTokenizer.from_pretrained("mistralai/Mistral-7B-Instruct-v0.1")
        pipe = pipeline(
            "text-generation",
            model=model,
            tokenizer=tokenizer,
            torch_dtype=torch.float16 if self.device == "cuda" else "auto",
            device_map=self.device,
        )
        print("Done!")
        return model, tokenizer, pipe

    def _generate_synonyms(self, prompt_text: str) -> List[str]:
        """Generates synonyms based on a given prompt text.

        Args:
            prompt_text (str): The prompt text for generating synonyms.

        Returns:
            List[str]: A list of generated synonyms.
        """
        sequences = self.pipeline(
            prompt_text,
            max_new_tokens=50,
            do_sample=True,
            num_return_sequences=1,
            pad_token_id=self.tokenizer.eos_token_id,
        )
        generated_text = sequences[0]["generated_text"]

        instructional_pattern = r"\[INST].*?\[/INST\]\s*"
        # Remove the instructional text to isolate the caption
        generated_text = (
            re.sub(instructional_pattern, "", generated_text)
            .replace('"', "")
            .replace("'", "")
            .replace(".", "")
        )

        # Process the generated text to extract synonyms
        synonyms = self._extract_synonyms(generated_text)
        return synonyms

    def _extract_synonyms(self, text: str) -> List[str]:
        """Extracts synonyms from a text containing synonyms.

        Args:
            text (str): The text containing synonyms.

        Returns:
            List[str]: A list of extracted synonyms.
        """
        synonyms = [
            word.strip() for word in text.split(",")
        ]  # Split and strip each synonym
        return synonyms[: self.synonyms_number]

    def _create_prompt_text(self, word: str) -> str:
        """Creates a prompt text for generating synonyms for a given word.

        Args:
            word (str): The word for which synonyms are generated.

        Returns:
            str: The prompt text for generating synonyms.
        """
        return f"[INST] List {self.synonyms_number} most common synonyms for the word '{word}'. Write only synonyms separated by commas. [/INST]"
=======
>>>>>>> 3804ca0a

    def generate_synonyms_for_list(self, words: List[str]) -> dict:
        """Generates synonyms for a list of words and returns them in a dictionary.

        Args:
            words (List[str]): List of words for which synonyms are generated.

        Returns:
            dict: A dictionary where each word is associated with a list of its most common synonyms.
        """
        synonyms_dict = {}
        for word in tqdm(words, desc="Generating synonyms"):
            synonyms = self.generate_synonyms(word)
            synonyms_dict[word] = synonyms
        print("Synonyms generated")
        return synonyms_dict

<<<<<<< HEAD
    def generate_synonyms(self, word: str) -> List[str]:
        """Generates synonyms for a single word and returns them in a list.

        Args:
            word (str): The word for which synonyms are generated.

        Returns:
            List[str]: A list of generated synonyms for the word.
        """
        prompt_text = self._create_prompt_text(word)
        generated_synonyms = self._generate_synonyms(prompt_text)
        return generated_synonyms

=======
>>>>>>> 3804ca0a
    def save_synonyms(self, synonyms, save_path: str) -> None:
        """Saves the generated synonyms to a JSON file.

        Args:
            synonyms: The synonyms to save (typically a dictionary).
            save_path (str): The path to the JSON file where synonyms will be saved.
        """
        with open(save_path, "w") as f:
            json.dump(synonyms, f)

    @abstractmethod
    def generate_synonyms(self, word: str) -> List[str]:
        """Generates synonyms for a single word and returns them in a list.

        Args:
            word (str): The word for which synonyms are generated.

        Returns:
            List[str]: A list of generated synonyms for the word.
        """
        pass

    @abstractmethod
    def release(self, empty_cuda_cache=False) -> None:
        """Abstract method to release resources (must be implemented in subclasses)."""
        pass<|MERGE_RESOLUTION|>--- conflicted
+++ resolved
@@ -5,15 +5,6 @@
 from typing import List, Optional
 
 from tqdm import tqdm
-<<<<<<< HEAD
-from transformers import (
-    AutoModelForCausalLM,
-    AutoTokenizer,
-    Pipeline,
-    pipeline,
-)
-=======
->>>>>>> 3804ca0a
 
 
 # Abstract base class for synonym generation
@@ -46,100 +37,6 @@
         self.synonyms_number = synonyms_number
         self.seed = seed
         self.device = device
-<<<<<<< HEAD
-        self.model, self.tokenizer, self.pipeline = self._init_lang_model()
-
-    def _init_lang_model(self) -> tuple[AutoModelForCausalLM, AutoTokenizer, Pipeline]:
-        """Initializes the language model, tokenizer and pipeline for prompt generation.
-
-        Returns:
-            tuple: The initialized language model, tokenizer and pipeline.
-        """
-        if self.device == "cpu":
-            print("Loading language model on CPU...")
-            model = AutoModelForCausalLM.from_pretrained(
-                "mistralai/Mistral-7B-Instruct-v0.1",
-                torch_dtype="auto",
-                device_map="cpu",
-                low_cpu_mem_usage=True,
-            )
-        else:
-            print("Loading FP16 language model on GPU...")
-            model = AutoModelForCausalLM.from_pretrained(
-                "mistralai/Mistral-7B-Instruct-v0.1",
-                torch_dtype=torch.float16,
-                trust_remote_code=True,
-                device_map=self.device,
-            )
-
-        tokenizer = AutoTokenizer.from_pretrained("mistralai/Mistral-7B-Instruct-v0.1")
-        pipe = pipeline(
-            "text-generation",
-            model=model,
-            tokenizer=tokenizer,
-            torch_dtype=torch.float16 if self.device == "cuda" else "auto",
-            device_map=self.device,
-        )
-        print("Done!")
-        return model, tokenizer, pipe
-
-    def _generate_synonyms(self, prompt_text: str) -> List[str]:
-        """Generates synonyms based on a given prompt text.
-
-        Args:
-            prompt_text (str): The prompt text for generating synonyms.
-
-        Returns:
-            List[str]: A list of generated synonyms.
-        """
-        sequences = self.pipeline(
-            prompt_text,
-            max_new_tokens=50,
-            do_sample=True,
-            num_return_sequences=1,
-            pad_token_id=self.tokenizer.eos_token_id,
-        )
-        generated_text = sequences[0]["generated_text"]
-
-        instructional_pattern = r"\[INST].*?\[/INST\]\s*"
-        # Remove the instructional text to isolate the caption
-        generated_text = (
-            re.sub(instructional_pattern, "", generated_text)
-            .replace('"', "")
-            .replace("'", "")
-            .replace(".", "")
-        )
-
-        # Process the generated text to extract synonyms
-        synonyms = self._extract_synonyms(generated_text)
-        return synonyms
-
-    def _extract_synonyms(self, text: str) -> List[str]:
-        """Extracts synonyms from a text containing synonyms.
-
-        Args:
-            text (str): The text containing synonyms.
-
-        Returns:
-            List[str]: A list of extracted synonyms.
-        """
-        synonyms = [
-            word.strip() for word in text.split(",")
-        ]  # Split and strip each synonym
-        return synonyms[: self.synonyms_number]
-
-    def _create_prompt_text(self, word: str) -> str:
-        """Creates a prompt text for generating synonyms for a given word.
-
-        Args:
-            word (str): The word for which synonyms are generated.
-
-        Returns:
-            str: The prompt text for generating synonyms.
-        """
-        return f"[INST] List {self.synonyms_number} most common synonyms for the word '{word}'. Write only synonyms separated by commas. [/INST]"
-=======
->>>>>>> 3804ca0a
 
     def generate_synonyms_for_list(self, words: List[str]) -> dict:
         """Generates synonyms for a list of words and returns them in a dictionary.
@@ -157,22 +54,6 @@
         print("Synonyms generated")
         return synonyms_dict
 
-<<<<<<< HEAD
-    def generate_synonyms(self, word: str) -> List[str]:
-        """Generates synonyms for a single word and returns them in a list.
-
-        Args:
-            word (str): The word for which synonyms are generated.
-
-        Returns:
-            List[str]: A list of generated synonyms for the word.
-        """
-        prompt_text = self._create_prompt_text(word)
-        generated_synonyms = self._generate_synonyms(prompt_text)
-        return generated_synonyms
-
-=======
->>>>>>> 3804ca0a
     def save_synonyms(self, synonyms, save_path: str) -> None:
         """Saves the generated synonyms to a JSON file.
 
