from __future__ import annotations

import argparse
import os
import shutil
import uuid

import matplotlib.patches as patches
import matplotlib.pyplot as plt
import numpy as np
import torch
from box import Box
from luxonis_ml.data import DATASETS_REGISTRY, LOADERS_REGISTRY
from luxonis_ml.utils import setup_logging
from PIL import Image
from tqdm import tqdm

from datadreamer.dataset_annotation import CLIPAnnotator, OWLv2Annotator
from datadreamer.image_generation import (
    StableDiffusionImageGenerator,
    StableDiffusionLightningImageGenerator,
    StableDiffusionTurboImageGenerator,
)
from datadreamer.prompt_generation import (
    LMPromptGenerator,
    LMSynonymGenerator,
<<<<<<< HEAD
    Qwen2LMPromptGenerator,
=======
    ProfanityFilter,
>>>>>>> 154c50e0
    SimplePromptGenerator,
    TinyLlamaLMPromptGenerator,
    WordNetSynonymGenerator,
)
from datadreamer.utils import Config, convert_dataset
from datadreamer.utils.dataset_utils import save_annotations_to_json

prompt_generators = {
    "simple": SimplePromptGenerator,
    "lm": LMPromptGenerator,
    "tiny": TinyLlamaLMPromptGenerator,
    "qwen2": Qwen2LMPromptGenerator,
}

synonym_generators = {
    "llm": LMSynonymGenerator,
    "wordnet": WordNetSynonymGenerator,
}

image_generators = {
    "sdxl": StableDiffusionImageGenerator,
    "sdxl-turbo": StableDiffusionTurboImageGenerator,
    "sdxl-lightning": StableDiffusionLightningImageGenerator,
}

det_annotators = {"owlv2": OWLv2Annotator}
clf_annotators = {"clip": CLIPAnnotator}

setup_logging(use_rich=True)


def parse_args():
    # Argument parsing
    parser = argparse.ArgumentParser(description="Generate and annotate images.")
    parser.add_argument(
        "--save_dir",
        type=str,
        help="Directory to save generated images and annotations",
    )

    parser.add_argument(
        "--task",
        type=str,
        choices=["detection", "classification"],
        help="Task to generate data for",
    )

    parser.add_argument(
        "--class_names",
        type=str,
        nargs="+",
        help="List of object names for prompt generation",
    )

    parser.add_argument(
        "--annotate_only",
        action="store_true",
        default=None,
        help="Only annotate the images without generating new ones, prompt and image generator will be skipped.",
    )

    parser.add_argument(
        "--prompts_number",
        type=int,
        help="Number of prompts to generate",
    )

    parser.add_argument(
        "--num_objects_range",
        type=int,
        nargs="+",
        help="Range of number of objects in a prompt",
    )

    parser.add_argument(
        "--prompt_generator",
        type=str,
        choices=["simple", "lm", "tiny", "qwen2"],
        help="Prompt generator to use: simple or language model",
    )
    parser.add_argument(
        "--image_generator",
        type=str,
        choices=["sdxl", "sdxl-turbo", "sdxl-lightning"],
        help="Image generator to use",
    )
    parser.add_argument(
        "--image_annotator",
        type=str,
        choices=["owlv2", "clip"],
        help="Image annotator to use",
    )

    parser.add_argument(
        "--dataset_format",
        type=str,
        choices=["raw", "yolo", "coco", "luxonis-dataset", "cls-single"],
        help="Dataset format to use",
    )
    parser.add_argument(
        "--split_ratios",
        type=float,
        nargs="+",
        help="Train-validation-test split ratios (default: 0.8, 0.1, 0.1).",
    )

    parser.add_argument(
        "--synonym_generator",
        type=str,
        choices=["none", "llm", "wordnet"],
        help="Image annotator to use",
    )

    parser.add_argument(
        "--negative_prompt",
        type=str,
        help="Negative prompt to guide the generation away from certain features",
    )

    parser.add_argument(
        "--prompt_suffix",
        type=str,
        help="Suffix to add to every image generation prompt, e.g., for adding details like resolution",
    )

    parser.add_argument(
        "--prompt_prefix",
        type=str,
        help="Prefix to add to every image generation prompt",
    )

    parser.add_argument(
        "--conf_threshold",
        type=float,
        help="Confidence threshold for annotation",
    )

    parser.add_argument(
        "--annotation_iou_threshold",
        type=float,
        help="Intersection over Union (IoU) threshold for annotation",
    )

    parser.add_argument(
        "--use_tta",
        default=None,
        action="store_true",
        help="Whether to use test time augmentation for object detection",
    )

    parser.add_argument(
        "--use_image_tester",
        default=None,
        action="store_true",
        help="Whether to use image tester for image generation",
    )

    parser.add_argument(
        "--image_tester_patience",
        type=int,
        help="Patience for image tester",
    )

    parser.add_argument(
        "--lm_quantization",
        type=str,
        choices=["none", "4bit"],
        help="Quantization to use for Mistral language model",
    )

    parser.add_argument(
        "--annotator_size",
        type=str,
        choices=["base", "large"],
        help="Size of the annotator model to use",
    )

    parser.add_argument(
        "--disable_lm_filter",
        default=None,
        action="store_true",
        help="Whether to use only bad words in profanity filter",
    )

    parser.add_argument(
        "--batch_size_prompt",
        type=int,
        help="Batch size for prompt generation",
    )

    parser.add_argument(
        "--batch_size_annotation",
        type=int,
        help="Batch size for annotation",
    )

    parser.add_argument(
        "--batch_size_image",
        type=int,
        help="Batch size for image generation",
    )

    parser.add_argument(
        "--device",
        type=str,
        choices=["cuda", "cpu"],
        help="Device to use",
    )

    parser.add_argument(
        "--config",
        type=str,
        help="Path to the configuration file",
    )

    parser.add_argument(
        "--dataset_plugin",
        type=str,
        help="LuxonisDataset plugin for the luxonis-dataset format",
    )

    parser.add_argument(
        "--loader_plugin",
        type=str,
        help="Loader plugin for the LuxonisLoader",
    )

    parser.add_argument(
        "--dataset_name",
        type=str,
        help="Name of the dataset to create if dataset_plugin or loader_plugin is used",
    )

    parser.add_argument(
        "--seed",
        type=int,
        help="Random seed for image generation",
    )

    return parser.parse_args()


def check_args(args):
    # Check save_dir
    if not os.path.exists(args.save_dir):
        try:
            os.makedirs(args.save_dir)
        except OSError as e:
            raise ValueError(f"Cannot create directory {args.save_dir}: {e}") from e

    # Check class_names
    if not args.class_names or any(
        not isinstance(name, str) for name in args.class_names
    ):
        raise ValueError("--class_names must be a non-empty list of strings")

    # Check prompts_number
    if args.prompts_number <= 0:
        raise ValueError("--prompts_number must be a positive integer")

    # Check num_objects_range
    if (
        len(args.num_objects_range) != 2
        or not all(isinstance(n, int) for n in args.num_objects_range)
        or args.num_objects_range[0] > args.num_objects_range[1]
    ):
        raise ValueError(
            "--num_objects_range must be two integers where the first is less than or equal to the second"
        )

    # Check num_objects_range[1]
    if args.num_objects_range[1] > len(args.class_names):
        raise ValueError(
            "--num_objects_range[1] must be less than or equal to the number of class names"
        )

    # Check conf_threshold
    if not 0 <= args.conf_threshold <= 1:
        raise ValueError("--conf_threshold must be between 0 and 1")

    # Check annotation_iou_threshold
    if not 0 <= args.annotation_iou_threshold <= 1:
        raise ValueError("--annotation_iou_threshold must be between 0 and 1")

    # Check image_tester_patience
    if args.image_tester_patience < 0:
        raise ValueError("--image_tester_patience must be a non-negative integer")

    # Check device availability (for 'cuda')
    if args.device == "cuda":
        if not torch.cuda.is_available():
            raise ValueError("CUDA is not available. Please use --device cpu")

    # Check for LM quantization availability
    if args.lm_quantization != "none" and (
        args.device == "cpu"
        or not torch.cuda.is_available()
        or args.prompt_generator != "lm"
    ):
        raise ValueError(
            "LM Quantization is only available for CUDA devices and Mistral LM"
        )

    # Check batch_size_prompt
    if args.batch_size_prompt < 1:
        raise ValueError("--batch_size_prompt must be a positive integer")

    # Check batch_size_prompt
    if args.batch_size_annotation < 1:
        raise ValueError("--batch_size_annotation must be a positive integer")

    # Check batch_size_image
    if args.batch_size_image < 1:
        raise ValueError("--batch_size_image must be a positive integer")

    # Check seed
    if args.seed < 0:
        raise ValueError("--seed must be a non-negative integer")

    # Check correct annotation and task
    if args.task == "detection" and args.image_annotator not in det_annotators:
        raise ValueError(
            "--image_annotator must be one of the available annotators for detection task"
        )

    if args.task == "classification" and args.image_annotator not in clf_annotators:
        raise ValueError(
            "--image_annotator must be one of the available annotators for classification task"
        )

    # Check coorect task and dataset_format
    if args.task == "classification" and args.dataset_format in ["coco", "yolo"]:
        raise ValueError(
            "--dataset_format must be one of the available dataset formats for classification task: raw, cls-single, luxonis-dataset"
        )

    if args.task == "detection" and args.dataset_format in ["cls-single"]:
        raise ValueError(
            "--dataset_format must be one of the available dataset formats for detection task: raw, coco, yolo, luxonis-dataset"
        )

    # Check split_ratios
    if (
        len(args.split_ratios) != 3
        or not all(0 <= ratio <= 1 for ratio in args.split_ratios)
        or sum(args.split_ratios) != 1
    ):
        raise ValueError(
            "--split_ratios must be a list of three floats that sum up to 1"
        )

    # Check if dataset_plugin is valid
    if args.dataset_plugin:
        if args.dataset_format != "luxonis-dataset":
            raise ValueError(
                "--dataset_format must be 'luxonis-dataset' if --dataset_plugin is specified"
            )
        if args.dataset_plugin not in DATASETS_REGISTRY.module_dict:
            raise ValueError(
                f"Invalid dataset plugin: {args.dataset_plugin}. Available plugins: {list(DATASETS_REGISTRY.module_dict.keys())}"
            )


def main():
    args = parse_args()
    # Get the None args without the config
    args_dict = {k: v for k, v in vars(args).items() if k != "config" and v is not None}
    config = Config.get_config(args.config, args_dict)
    args = Box(config.model_dump(exclude_none=True, by_alias=True))
    # Check arguments
    check_args(args)

    profanity_filter = ProfanityFilter(
        seed=args.seed, device=args.device, use_lm=not args.disable_lm_filter
    )
    # Check class names for bad words
    if not profanity_filter.is_safe(args.class_names):
        raise ValueError(f"Class names: '{args.class_names}' contain bad words!")
    profanity_filter.release(empty_cuda_cache=True)

    # Directories for saving images and bboxes
    save_dir = args.save_dir
    if not args.annotate_only:
        if os.path.exists(save_dir):
            shutil.rmtree(save_dir)
        os.makedirs(save_dir)

    bbox_dir = os.path.join(save_dir, "bboxes_visualization")
    if os.path.exists(bbox_dir):
        shutil.rmtree(bbox_dir)
    os.makedirs(bbox_dir)

    # Save arguments
    config.save_data(os.path.join(save_dir, "generation_args.yaml"))

    generated_prompts = None
    image_paths = []

    def split_image_paths(image_paths, batch_size):
        return [
            image_paths[i : i + batch_size]
            for i in range(0, len(image_paths), batch_size)
        ]

    if not args.annotate_only:
        # Prompt generation
        prompt_generator_class = prompt_generators[args.prompt_generator]
        prompt_generator = prompt_generator_class(
            class_names=args.class_names,
            prompts_number=args.prompts_number,
            num_objects_range=args.num_objects_range,
            seed=args.seed,
            device=args.device,
            quantization=args.lm_quantization,
            batch_size=args.batch_size_prompt,
        )
        generated_prompts = prompt_generator.generate_prompts()
        prompt_generator.save_prompts(
            generated_prompts, os.path.join(save_dir, "prompts.json")
        )
        prompt_generator.release(empty_cuda_cache=True)

        # Image generation
        image_generator_class = image_generators[args.image_generator]
        image_generator = image_generator_class(
            prompt_prefix=args.prompt_prefix,
            prompt_suffix=args.prompt_suffix,
            negative_prompt=args.negative_prompt,
            seed=args.seed,
            use_clip_image_tester=args.use_image_tester,
            image_tester_patience=args.image_tester_patience,
            batch_size=args.batch_size_image,
            device=args.device,
        )

        prompts = [p[1] for p in generated_prompts]
        prompt_objects = [p[0] for p in generated_prompts]

        num_generated_images = 0
        for generated_images_batch in image_generator.generate_images(
            prompts, prompt_objects
        ):
            for generated_image in generated_images_batch:
                unique_id = uuid.uuid4().hex
                unique_filename = f"image_{num_generated_images}_{unique_id}.jpg"
                image_path = os.path.join(save_dir, unique_filename)
                generated_image.save(image_path)
                image_paths.append(image_path)
                num_generated_images += 1

        image_generator.release(empty_cuda_cache=True)

        # Split image_paths into batches
        image_batches = split_image_paths(image_paths, args.batch_size_annotation)

    else:
        if args.loader_plugin:
            if "DATASET_ID" in os.environ:
                image_batches = LOADERS_REGISTRY.get(args.loader_plugin)(
                    view="all",
                    dataset_id=os.getenv("DATASET_ID"),
                    sync_target_directory=save_dir,
                    load_image_paths=True,
                )
            else:
                raise ValueError(
                    "DATASET_ID environment variable is not set for using the loader plugin"
                )

        else:
            # Load image paths for annotation
            for image_path in os.listdir(save_dir):
                # Check file extension: jpg, png, jpeg
                if image_path.lower().endswith(
                    (".jpg", ".png", ".jpeg", ".bmp", "webp")
                ):
                    image_paths.append(os.path.join(save_dir, image_path))
            # Split image_paths into batches
            image_batches = split_image_paths(image_paths, args.batch_size_annotation)

    # Synonym generation
    synonym_dict = None
    if args.synonym_generator != "none":
        synonym_generator_class = synonym_generators[args.synonym_generator]
        synonym_generator = synonym_generator_class(device=args.device)
        synonym_dict = synonym_generator.generate_synonyms_for_list(args.class_names)
        synonym_generator.release(empty_cuda_cache=True)
        synonym_generator.save_synonyms(
            synonym_dict, os.path.join(save_dir, "synonyms.json")
        )

    def read_image_batch(image_batch, batch_num, batch_size):
        if type(image_batch[0]) == np.ndarray:
            images = []
            batch_image_paths = []
            for i, image in enumerate(image_batch[:-1]):
                image = Image.fromarray(image)
                unique_id = uuid.uuid4().hex
                image_path = os.path.join(
                    save_dir, f"image_{batch_num * batch_size + i}_{unique_id}.jpg"
                )
                image.save(image_path)
                images.append(image)
                batch_image_paths.append(image_path)

        else:
            images = [Image.open(image_path) for image_path in image_batch]
            batch_image_paths = image_batch
        return images, batch_image_paths

    boxes_list = []
    scores_list = []
    labels_list = []
    image_paths = []

    if args.task == "classification":
        # Classification annotation
        annotator_class = clf_annotators[args.image_annotator]
        annotator = annotator_class(device=args.device, size=args.annotator_size)

        for i, image_batch in tqdm(
            enumerate(image_batches),
            desc="Annotating images",
            total=len(image_batches),
        ):
            images, batch_image_paths = read_image_batch(
                image_batch, i, args.batch_size_annotation
            )
            image_paths.extend(batch_image_paths)

            batch_labels = annotator.annotate_batch(
                images,
                args.class_names,
                conf_threshold=args.conf_threshold,
                synonym_dict=synonym_dict,
            )
            labels_list.extend(batch_labels)

        save_annotations_to_json(
            image_paths=image_paths,
            labels_list=labels_list,
            class_names=args.class_names,
            save_dir=save_dir,
        )

        if args.dataset_format == "cls-single":
            convert_dataset.convert_dataset(
                args.save_dir,
                args.save_dir,
                "cls-single",
                args.split_ratios,
                copy_files=False,
                seed=args.seed,
            )
    else:
        # Detection annotation
        annotator_class = det_annotators[args.image_annotator]
        annotator = annotator_class(device=args.device, size=args.annotator_size)

        for i, image_batch in tqdm(
            enumerate(image_batches),
            desc="Annotating images",
            total=len(image_batches),
        ):
            images, batch_image_paths = read_image_batch(
                image_batch, i, args.batch_size_annotation
            )
            image_paths.extend(batch_image_paths)

            boxes_batch, scores_batch, local_labels_batch = annotator.annotate_batch(
                images,
                args.class_names,
                conf_threshold=args.conf_threshold,
                iou_threshold=args.annotation_iou_threshold,
                use_tta=args.use_tta,
                synonym_dict=synonym_dict,
            )

            boxes_list.extend(boxes_batch)
            scores_list.extend(scores_batch)

            for j, image in enumerate(images):
                labels = []
                # Save bbox visualizations
                fig, ax = plt.subplots(1)
                ax.imshow(image)
                for box, score, label in zip(
                    boxes_batch[j], scores_batch[j], local_labels_batch[j]
                ):
                    labels.append(label)
                    x1, y1, x2, y2 = box
                    rect = patches.Rectangle(
                        (x1, y1),
                        x2 - x1,
                        y2 - y1,
                        linewidth=2,
                        edgecolor="r",
                        facecolor="none",
                    )
                    ax.add_patch(rect)
                    label_text = args.class_names[label]
                    plt.text(
                        x1,
                        y1,
                        f"{label_text} {score:.2f}",
                        bbox=dict(facecolor="yellow", alpha=0.5),
                    )
                    # Add prompt text as title
                if generated_prompts:
                    plt.title(generated_prompts[i * args.batch_size_annotation + j][1])
                else:
                    plt.title("Annotated image")

                labels_list.append(np.array(labels))

                plt.axis("off")
                plt.savefig(
                    os.path.join(
                        bbox_dir, f"bbox_{i * args.batch_size_annotation + j}.jpg"
                    )
                )

                plt.close()

        # Save annotations as JSON files
        save_annotations_to_json(
            image_paths=image_paths,
            labels_list=labels_list,
            boxes_list=boxes_list,
            class_names=args.class_names,
            save_dir=save_dir,
        )

        if args.dataset_format == "yolo":
            # Convert annotations to YOLO format
            convert_dataset.convert_dataset(
                args.save_dir,
                args.save_dir,
                "yolo",
                args.split_ratios,
                copy_files=False,
                seed=args.seed,
            )
        # Convert annotations to COCO format
        elif args.dataset_format == "coco":
            convert_dataset.convert_dataset(
                args.save_dir,
                args.save_dir,
                "coco",
                args.split_ratios,
                copy_files=False,
                seed=args.seed,
            )

    # Convert annotations to LuxonisDataset format
    if args.dataset_format == "luxonis-dataset":
        convert_dataset.convert_dataset(
            args.save_dir,
            args.save_dir,
            "luxonis-dataset",
            args.split_ratios,
            dataset_plugin=args.dataset_plugin,
            dataset_name=args.dataset_name,
            copy_files=False,
            seed=args.seed,
        )


if __name__ == "__main__":
    main()<|MERGE_RESOLUTION|>--- conflicted
+++ resolved
@@ -24,11 +24,8 @@
 from datadreamer.prompt_generation import (
     LMPromptGenerator,
     LMSynonymGenerator,
-<<<<<<< HEAD
     Qwen2LMPromptGenerator,
-=======
     ProfanityFilter,
->>>>>>> 154c50e0
     SimplePromptGenerator,
     TinyLlamaLMPromptGenerator,
     WordNetSynonymGenerator,
