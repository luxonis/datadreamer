--- conflicted
+++ resolved
@@ -146,17 +146,17 @@
     )
 
     parser.add_argument(
-<<<<<<< HEAD
         "--batch_size_annotation",
         type=int,
         default=1,
         help="Batch size for annotation",
-=======
+    )
+    
+    parser.add_argument(
         "--batch_size_image",
         type=int,
         default=1,
         help="Batch size for image generation",
->>>>>>> 6d313afc
     )
 
     parser.add_argument(
@@ -235,15 +235,13 @@
     if args.batch_size_prompt < 1:
         raise ValueError("--batch_size_prompt must be a positive integer")
 
-<<<<<<< HEAD
     # Check batch_size_prompt
     if args.batch_size_annotation < 1:
         raise ValueError("--batch_size_annotation must be a positive integer")
-=======
+
     # Check batch_size_image
     if args.batch_size_image < 1:
         raise ValueError("--batch_size_image must be a positive integer")
->>>>>>> 6d313afc
 
     # Check seed
     if args.seed < 0:
