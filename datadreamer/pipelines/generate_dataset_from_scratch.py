--- conflicted
+++ resolved
@@ -750,8 +750,6 @@
                             f"bbox_{(i * args.batch_size_annotation + j):07d}.jpg",
                         )
                     )
-<<<<<<< HEAD
-=======
                     # Add prompt text as title
                 if generated_prompts:
                     title = generated_prompts[i * args.batch_size_annotation + j][1]
@@ -768,7 +766,6 @@
                         bbox_dir, f"bbox_{(i * args.batch_size_annotation + j):07d}.jpg"
                     )
                 )
->>>>>>> 83bae50b
 
                     plt.close()
 
