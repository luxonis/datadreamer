--- conflicted
+++ resolved
@@ -919,7 +919,6 @@
     _check_detection_pipeline(cmd, target_folder)
 
 
-<<<<<<< HEAD
 @pytest.mark.skipif(
     total_memory < 14 or not torch.cuda.is_available() or total_disk_space < 45,
     reason="Test requires at least 14GB of RAM, CUDA support and 45GB of HDD",
@@ -944,8 +943,6 @@
     _check_detection_pipeline(cmd, target_folder)
 
 
-=======
->>>>>>> 2a55b9c9
 # =========================================================
 # CLASSIFICATION - TinyLlama LLM
 # =========================================================
