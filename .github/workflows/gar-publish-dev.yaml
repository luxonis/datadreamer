# Reference: https://gist.github.com/joeyslalom/3a3b4783ea9f2e7fa3493c13bcf68e0a

name: Deploy dev image to GAR (Google Artifact Registry)

on:
  workflow_dispatch:
env:
  PROJECT_ID: easyml-394818
  GAR_LOCATION: us-central1

jobs:
  push-store:
    name: Push the image to GAR
    runs-on: ubuntu-latest

    steps:
      - name: 'Checkout GitHub Action'
        uses: actions/checkout@main
        with:
          ref: dev  # Checkout the dev branch
        
      - id: 'auth'
        name: 'Authenticate to Google Cloud'
        uses: 'google-github-actions/auth@v0.6.0'
        with:
          credentials_json: '${{ secrets.GCP_CREDENTIALS }}'
          token_format: 'access_token'

      - uses: 'docker/login-action@v1'
        name: 'Docker login'
        with:
          registry: '${{ env.GAR_LOCATION }}-docker.pkg.dev'
          username: 'oauth2accesstoken'
          password: '${{ steps.auth.outputs.access_token }}'
            
      - name: 'Build Inventory Image'
        working-directory: .
        run: |
<<<<<<< HEAD
          docker build --build-arg GITHUB_TOKEN=${{secrets.GHCR_PAT}} --build-arg BRANCH=dev . --tag $GAR_LOCATION-docker.pkg.dev/$PROJECT_ID/internal/datadreamer:dev
=======
          docker build --build-arg GITHUB_TOKEN=${{secrets.GHCR_PAT}} . --tag $GAR_LOCATION-docker.pkg.dev/$PROJECT_ID/internal/datadreamer:dev
>>>>>>> ef5c55a7
          docker push $GAR_LOCATION-docker.pkg.dev/$PROJECT_ID/internal/datadreamer --all-tags<|MERGE_RESOLUTION|>--- conflicted
+++ resolved
@@ -36,9 +36,5 @@
       - name: 'Build Inventory Image'
         working-directory: .
         run: |
-<<<<<<< HEAD
           docker build --build-arg GITHUB_TOKEN=${{secrets.GHCR_PAT}} --build-arg BRANCH=dev . --tag $GAR_LOCATION-docker.pkg.dev/$PROJECT_ID/internal/datadreamer:dev
-=======
-          docker build --build-arg GITHUB_TOKEN=${{secrets.GHCR_PAT}} . --tag $GAR_LOCATION-docker.pkg.dev/$PROJECT_ID/internal/datadreamer:dev
->>>>>>> ef5c55a7
           docker push $GAR_LOCATION-docker.pkg.dev/$PROJECT_ID/internal/datadreamer --all-tags